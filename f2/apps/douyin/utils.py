# path: f2/apps/douyin/utils.py

import f2
import re
import json
import time
import httpx
import qrcode
import random
import asyncio
import warnings
import traceback

from typing import Union
from pathlib import Path
from urllib.parse import urlparse
<<<<<<< HEAD

from f2.apps.douyin.algorithm.webcast_signature import DouyinWebcastSignature
=======
from f2.apps.douyin.algorithm import webcast_signature
>>>>>>> f6c07d86
from f2.i18n.translator import _
from f2.log.logger import logger
from f2.utils.xbogus import XBogus as XB
from f2.utils.abogus import ABogus as AB, BrowserFingerprintGenerator as BrowserFpGen
from f2.utils.conf_manager import ConfigManager
from f2.utils.utils import (
    gen_random_str,
    get_timestamp,
    extract_valid_urls,
    split_filename,
)
from f2.crawlers.base_crawler import BaseCrawler
from f2.exceptions.api_exceptions import (
    APIConnectionError,
    APIResponseError,
    APIUnauthorizedError,
    APINotFoundError,
    APITimeoutError,
)


class ClientConfManager:
    """
    用于管理客户端配置 (Used to manage client configuration)
    """

    client_conf = ConfigManager(f2.F2_CONFIG_FILE_PATH).get_config("f2")
    douyin_conf = client_conf.get("douyin", {})

    @classmethod
    def client(cls) -> dict:
        return cls.douyin_conf

    @classmethod
    def conf_version(cls) -> str:
        return cls.client_conf.get("version", "unknown")

    @classmethod
    def encryption(cls) -> dict:
        return cls.client().get("encryption", "ab")

    @classmethod
    def base_request_model(cls) -> dict:
        return cls.client().get("BaseRequestModel", {})

    @classmethod
    def base_live_model(cls) -> dict:
        return cls.client().get("BaseLiveModel", {})

    @classmethod
    def brm_version(cls) -> dict:
        return cls.base_request_model().get("version", {})

    @classmethod
    def brm_browser(cls) -> dict:
        return cls.base_request_model().get("browser", {})

    @classmethod
    def brm_engine(cls) -> dict:
        return cls.base_request_model().get("engine", {})

    @classmethod
    def brm_os(cls) -> str:
        return cls.base_request_model().get("os", "")

    @classmethod
    def blm_language(cls) -> str:
        return cls.base_live_model().get("language", "")

    @classmethod
    def blm_browser(cls) -> dict:
        return cls.base_live_model().get("browser", {})

    @classmethod
    def proxies(cls) -> dict:
        return cls.client().get("proxies", {})

    @classmethod
    def headers(cls) -> dict:
        return cls.client().get("headers", {})

    @classmethod
    def wss(cls) -> dict:
        return cls.client().get("wss", {})

    @classmethod
    def user_agent(cls) -> str:
        return cls.headers().get("User-Agent", "")

    @classmethod
    def referer(cls) -> str:
        return cls.headers().get("Referer", "")

    @classmethod
    def msToken(cls) -> dict:
        return cls.client().get("msToken", {})

    @classmethod
    def ttwid(cls) -> dict:
        return cls.client().get("ttwid", {})

    @classmethod
    def webid(cls) -> dict:
        return cls.client().get("webid", {})


class TokenManager(BaseCrawler):
    """
    TokenManager 类用于生成和管理与抖音相关的 token，包括 msToken 和 ttwid。

    该类继承自 BaseCrawler，利用其中的 HTTP 客户端来发送请求。主要包含以下方法：
    - gen_real_msToken: 生成真实的 msToken。
    - gen_false_msToken: 生成虚假的 msToken。
    - gen_ttwid: 生成请求必带的 ttwid。

    类属性:
    - token_conf: 配置 msToken 的相关信息。
    - ttwid_conf: 配置 ttwid 的相关信息。
    - proxies: 代理配置。
    - user_agent: 用户代理字符串。
    - mstoken_headers: 生成 msToken 的请求头。
    - ttwid_headers: 生成 ttwid 的请求头。

    方法:
    - __init__: 初始化 TokenManager 实例，并调用父类的初始化方法。
    - gen_real_msToken: 类方法，生成真实的 msToken，当出现错误时返回虚假的值。
    - gen_false_msToken: 类方法，生成随机 msToken。
    - gen_ttwid: 类方法，生成请求必带的 ttwid。

    异常处理:
    - 在 HTTP 请求过程中，处理可能出现的 TimeoutException、NetworkError、ProtocolError、ProxyError 和 HTTPStatusError 异常，并记录相应的错误信息。

    使用示例:
        # 生成真实的 msToken
        msToken = TokenManager.gen_real_msToken()

        # 生成虚假的 msToken
        false_msToken = TokenManager.gen_false_msToken()

        # 生成 ttwid
        ttwid = TokenManager.gen_ttwid()

        # 生成 webid
        webid = TokenManager.gen_webid()
    """

    token_conf = ClientConfManager.msToken()
    ttwid_conf = ClientConfManager.ttwid()
    webid_conf = ClientConfManager.webid()
    proxies = ClientConfManager.proxies()
    user_agent = ClientConfManager.user_agent()
    mstoken_headers = {
        "Content-Type": "application/json; charset=utf-8",
        "User-Agent": user_agent,
    }
    ttwid_headers = {
        "User-Agent": user_agent,
        "Content-Type": "application/json; charset=utf-8",
    }
    webid_headers = {
        "User-Agent": user_agent,
        "Content-Type": "application/json; charset=UTF-8",
        "Referer": "https://www.douyin.com/",
    }

    def __init__(self):
        super().__init__(proxies=self.proxies)

    @classmethod
    def gen_real_msToken(cls) -> str:
        """
        生成真实的 msToken。

        Returns:
            str: 生成的 msToken。

        Raises:
            APITimeoutError: 请求超时错误。
            APIConnectionError: 网络连接错误。
            APIUnauthorizedError: 请求协议错误。
            APIResponseError: 状态码错误或响应内容不符合要求。
        """

        instance = cls()

        try:
            payload = json.dumps(
                {
                    "magic": instance.token_conf["magic"],
                    "version": instance.token_conf["version"],
                    "dataType": instance.token_conf["dataType"],
                    "strData": instance.token_conf["strData"],
                    "tspFromClient": get_timestamp(),
                }
            )
            response = instance.client.post(
                instance.token_conf["url"],
                content=payload,
                headers=instance.mstoken_headers,
            )
            response.raise_for_status()

            msToken = str(httpx.Cookies(response.cookies).get("msToken"))
            if len(msToken) not in [120, 128]:
                raise APIResponseError(_("{0} 内容不符合要求").format("msToken"))

            logger.debug(_("生成真实的msToken"))
            return msToken

        except httpx.TimeoutException as exc:
            logger.error(traceback.format_exc())
            raise APITimeoutError(
                _(
                    "{0}。 链接：{1}，代理：{2}，异常类名：{3}，异常详细信息：{4}"
                ).format(
                    _("请求端点超时"),
                    instance.token_conf["url"],
                    cls.proxies,
                    cls.__name__,
                    exc,
                )
            )

        except httpx.NetworkError as exc:
            logger.error(traceback.format_exc())
            raise APIConnectionError(
                _(
                    "{0}。 链接：{1}，代理：{2}，异常类名：{3}，异常详细信息：{4}"
                ).format(
                    _("网络连接失败，请检查当前网络环境"),
                    instance.token_conf["url"],
                    cls.proxies,
                    cls.__name__,
                    exc,
                )
            )

        except httpx.ProtocolError as exc:
            logger.error(traceback.format_exc())
            raise APIUnauthorizedError(
                _(
                    "{0}。 链接：{1}，代理：{2}，异常类名：{3}，异常详细信息：{4}"
                ).format(
                    _("请求协议错误"),
                    instance.token_conf["url"],
                    cls.proxies,
                    cls.__name__,
                    exc,
                )
            )

        except httpx.ProxyError as exc:
            logger.error(traceback.format_exc())
            raise APIConnectionError(
                _(
                    "{0}。 链接：{1}，代理：{2}，异常类名：{3}，异常详细信息：{4}"
                ).format(
                    _("请求代理错误"),
                    instance.token_conf["url"],
                    cls.proxies,
                    cls.__name__,
                    exc,
                )
            )

        except httpx.HTTPStatusError as exc:
            logger.error(traceback.format_exc())
            raise APIResponseError(
                _("{0}。链接：{1} 代理：{2}，异常类名：{3}，异常详细信息：{4}").format(
                    _("状态码错误"),
                    instance.token_conf["url"],
                    cls.proxies,
                    cls.__name__,
                    exc,
                )
            )

    @classmethod
    def gen_false_msToken(cls) -> str:
        """生成随机 msToken (Generate random msToken)"""
        false_msToken = gen_random_str(126) + "=="
        logger.debug(_("生成虚假的 msToken：{0}").format(false_msToken))
        return false_msToken

    @classmethod
    def gen_ttwid(cls) -> str:
        """
        生成请求必带的 ttwid。

        Returns:
            str: 生成的 ttwid。

        Raises:
            APITimeoutError: 请求超时错误。
            APIConnectionError: 网络连接错误。
            APIUnauthorizedError: 请求协议错误。
            APIResponseError: 状态码错误或响应内容不符合要求。
        """

        instance = cls()

        try:
            response = instance.client.post(
                instance.ttwid_conf["url"],
                content=instance.ttwid_conf["data"],
                headers=instance.ttwid_headers,
            )
            response.raise_for_status()

            ttwid = httpx.Cookies(response.cookies).get("ttwid")

            if ttwid is None:
                raise APIResponseError(
                    _("ttwid: 检查没有通过, 请更新配置文件中的 ttwid")
                )

            return ttwid

        except httpx.TimeoutException as exc:
            logger.error(traceback.format_exc())
            raise APITimeoutError(
                _(
                    "{0}。 链接：{1}，代理：{2}，异常类名：{3}，异常详细信息：{4}"
                ).format(
                    _("请求端点超时"),
                    instance.ttwid_conf["url"],
                    cls.proxies,
                    cls.__name__,
                    exc,
                )
            )

        except httpx.NetworkError as exc:
            logger.error(traceback.format_exc())
            raise APIConnectionError(
                _(
                    "{0}。 链接：{1}，代理：{2}，异常类名：{3}，异常详细信息：{4}"
                ).format(
                    _("网络连接失败，请检查当前网络环境"),
                    instance.ttwid_conf["url"],
                    cls.proxies,
                    cls.__name__,
                    exc,
                )
            )

        except httpx.ProtocolError as exc:
            logger.error(traceback.format_exc())
            raise APIUnauthorizedError(
                _(
                    "{0}。 链接：{1}，代理：{2}，异常类名：{3}，异常详细信息：{4}"
                ).format(
                    _("请求协议错误"),
                    instance.ttwid_conf["url"],
                    cls.proxies,
                    cls.__name__,
                    exc,
                )
            )

        except httpx.ProxyError as exc:
            logger.error(traceback.format_exc())
            raise APIConnectionError(
                _(
                    "{0}。 链接：{1}，代理：{2}，异常类名：{3}，异常详细信息：{4}"
                ).format(
                    _("请求代理错误"),
                    instance.ttwid_conf["url"],
                    cls.proxies,
                    cls.__name__,
                    exc,
                )
            )

        except httpx.HTTPStatusError as exc:
            logger.error(traceback.format_exc())
            raise APIResponseError(
                _("{0}。链接：{1} 代理：{2}，异常类名：{3}，异常详细信息：{4}").format(
                    _("状态码错误"),
                    instance.ttwid_conf["url"],
                    cls.proxies,
                    cls.__name__,
                    exc,
                )
            )

    @classmethod
    def gen_webid(cls) -> str:
        """
        生成个性化追踪webid (Generate personalized tracking webid)

        Returns:
            str: 生成的webid (Generated webid)

        Raises:
            APITimeoutError: 请求超时错误 (Request timeout error)
            APIConnectionError: 网络连接错误 (Network connection error)
            APIUnauthorizedError: 请求协议错误 (Request protocol error)
            APIResponseError: 状态码错误或响应内容不符合要求 (Status code error or response content does not meet the requirements)
        """

        instance = cls()

        body = json.dumps(
            {
                "app_id": instance.webid_conf["body"]["app_id"],
                "referer": instance.webid_conf["body"]["referer"],
                "url": instance.webid_conf["body"]["url"],
                "user_agent": instance.webid_conf["body"]["user_agent"],
                "user_unique_id": "",
            }
        )

        try:
            response = instance.client.post(
                instance.webid_conf["url"],
                content=body,
                headers=instance.webid_headers,
            )
            response.raise_for_status()

            webid = response.json().get("web_id")
            if not webid:
                raise APIResponseError(_("{0} 内容不符合要求").format("webid"))

            return webid

        except httpx.TimeoutException as exc:
            logger.error(traceback.format_exc())
            raise APITimeoutError(
                _(
                    "{0}。 链接：{1}，代理：{2}，异常类名：{3}，异常详细信息：{4}"
                ).format(
                    _("请求端点超时"),
                    instance.webid_conf["url"],
                    cls.proxies,
                    cls.__name__,
                    exc,
                )
            )

        except httpx.NetworkError as exc:
            logger.error(traceback.format_exc())
            raise APIConnectionError(
                _(
                    "{0}。 链接：{1}，代理：{2}，异常类名：{3}，异常详细信息：{4}"
                ).format(
                    _("网络连接失败，请检查当前网络环境"),
                    instance.webid_conf["url"],
                    cls.proxies,
                    cls.__name__,
                    exc,
                )
            )

        except httpx.ProtocolError as exc:
            logger.error(traceback.format_exc())
            raise APIUnauthorizedError(
                _(
                    "{0}。 链接：{1}，代理：{2}，异常类名：{3}，异常详细信息：{4}"
                ).format(
                    _("请求协议错误"),
                    instance.webid_conf["url"],
                    cls.proxies,
                    cls.__name__,
                    exc,
                )
            )

        except httpx.ProxyError as exc:
            logger.error(traceback.format_exc())
            raise APIConnectionError(
                _(
                    "{0}。 链接：{1}，代理：{2}，异常类名：{3}，异常详细信息：{4}"
                ).format(
                    _("请求代理错误"),
                    instance.webid_conf["url"],
                    cls.proxies,
                    cls.__name__,
                    exc,
                )
            )

        except httpx.HTTPStatusError as exc:
            logger.error(traceback.format_exc())
            raise APIResponseError(
                _("{0}。链接：{1} 代理：{2}，异常类名：{3}，异常详细信息：{4}").format(
                    _("状态码错误"),
                    instance.webid_conf["url"],
                    cls.proxies,
                    cls.__name__,
                    exc,
                )
            )


class VerifyFpManager:
    @classmethod
    def gen_verify_fp(cls) -> str:
        """
        生成verifyFp 与 s_v_web_id (Generate verifyFp)
        """
        base_str = "0123456789ABCDEFGHIJKLMNOPQRSTUVWXYZabcdefghijklmnopqrstuvwxyz"
        t = len(base_str)
        milliseconds = int(round(time.time() * 1000))
        base36 = ""
        while milliseconds > 0:
            remainder = milliseconds % 36
            if remainder < 10:
                base36 = str(remainder) + base36
            else:
                base36 = chr(ord("a") + remainder - 10) + base36
            milliseconds = int(milliseconds / 36)
        r = base36
        o = [""] * 36
        o[8] = o[13] = o[18] = o[23] = "_"
        o[14] = "4"

        for i in range(36):
            if not o[i]:
                n = 0 or int(random.random() * t)
                if i == 19:
                    n = 3 & n | 8
                o[i] = base_str[n]

        return "verify_" + r + "_" + "".join(o)

    @classmethod
    def gen_s_v_web_id(cls) -> str:
        return cls.gen_verify_fp()


class WebcastSignatureManager:
    @classmethod
    def model_2_endpoint(
        cls,
        user_agent: str,
        base_endpoint: str,
        params: dict,
    ) -> str:
        warnings.warn(
            _(
                "WebcastSignatureManager.model_2_endpoint 方法已弃用，将在未来版本中移除。"
            ),
            DeprecationWarning,
            stacklevel=2,
        )

        if not isinstance(params, dict):
            raise TypeError(_("参数必须是字典类型"))

        param_str = ",".join([f"{k}={v}" for k, v in params.items()])

        try:
            signature = DouyinWebcastSignature(user_agent).get_signature(param_str)
        except Exception as e:
            logger.error(traceback.format_exc())
            raise RuntimeError(_("生成signature失败: {0})").format(e))

        separator = "&" if "?" in base_endpoint else "?"

        return f"{base_endpoint}{separator}{param_str}&signature={signature}"


class XBogusManager:
    @classmethod
    def str_2_endpoint(
        cls,
        user_agent: str,
        endpoint: str,
    ) -> str:
        try:
            final_endpoint = XB(user_agent).getXBogus(endpoint)
        except Exception as e:
            logger.error(traceback.format_exc())
            raise RuntimeError(_("生成X-Bogus失败: {0})").format(e))

        return final_endpoint[0]

    @classmethod
    def model_2_endpoint(
        cls,
        user_agent: str,
        base_endpoint: str,
        params: dict,
    ) -> str:
        if not isinstance(params, dict):
            raise TypeError(_("参数必须是字典类型"))

        param_str = "&".join([f"{k}={v}" for k, v in params.items()])

        try:
            xb_value = XB(user_agent).getXBogus(param_str)
        except Exception as e:
            logger.error(traceback.format_exc())
            raise RuntimeError(_("生成X-Bogus失败: {0})").format(e))

        # 检查base_endpoint是否已有查询参数 (Check if base_endpoint already has query parameters)
        separator = "&" if "?" in base_endpoint else "?"

        final_endpoint = f"{base_endpoint}{separator}{param_str}&X-Bogus={xb_value[1]}"

        return final_endpoint


class ABogusManager:
    @classmethod
    def str_2_endpoint(
        cls,
        user_agent: str,
        params: str,
        request_type: str = "",
    ) -> str:
        try:
            browser_fp = BrowserFpGen.generate_fingerprint("Edge")
            final_endpoint = AB(fp=browser_fp, user_agent=user_agent).generate_abogus(
                params, request_type
            )
        except Exception as e:
            logger.error(traceback.format_exc())
            raise RuntimeError(_("生成A-Bogus失败: {0})").format(e))

        return final_endpoint[0]

    @classmethod
    def model_2_endpoint(
        cls,
        user_agent: str,
        base_endpoint: str,
        params: dict,
        request_type: str = "",
    ) -> str:
        if not isinstance(params, dict):
            raise TypeError(_("参数必须是字典类型"))

        param_str = "&".join([f"{k}={v}" for k, v in params.items()])

        try:
            browser_fp = BrowserFpGen.generate_fingerprint("Edge")
            ab_value = AB(fp=browser_fp, user_agent=user_agent).generate_abogus(
                param_str, request_type
            )
        except Exception as e:
            logger.error(traceback.format_exc())
            raise RuntimeError(_("生成A-Bogus失败: {0})").format(e))

        # 检查base_endpoint是否已有查询参数 (Check if base_endpoint already has query parameters)
        separator = "&" if "?" in base_endpoint else "?"

        final_endpoint = f"{base_endpoint}{separator}{param_str}&a_bogus={ab_value[1]}"

        return final_endpoint


class SecUserIdFetcher(BaseCrawler):
    """
    SecUserIdFetcher 用于从给定的 URL 中获取 sec_user_id。

    该类继承自 BaseCrawler，并利用其 HTTP 客户端功能来发送请求。

    类属性:
    - _DOUYIN_URL_PATTERN (re.Pattern): 抖音用户主页 URL 的正则表达式模式。
    - _REDIRECT_URL_PATTERN (re.Pattern): 重定向 URL 中 sec_uid 的正则表达式模式。
    - proxies (dict): 代理配置。

    方法:
    - get_sec_user_id: 从单个 URL 中获取 sec_user_id。
    - get_all_sec_user_id: 从 URL 列表中获取所有 sec_user_id。

    异常处理:
    - 在 HTTP 请求过程中，处理可能出现的 TimeoutException、NetworkError、ProtocolError、ProxyError 和 HTTPStatusError 异常，并记录相应的错误信息。

    使用示例:
        # 获取单个用户的 sec_user_id
        url = "https://www.douyin.com/user/MS4wLjABAAAAEc8EKgWVEpEQoDRRp8_M53psgc-BoKqre-jICyt6aBA"
        sec_user_id = await SecUserIdFetcher.get_sec_user_id(url)

        # 获取多个用户的 sec_user_id
        urls = [
            "https://www.douyin.com/user/MS4wLjABAAAAEc8EKgWVEpEQoDRRp8_M53psgc-BoKqre-jICyt6aBA",
            "https://v.douyin.com/i2wyU53P/",
        ]
        sec_user_ids = await SecUserIdFetcher.get_all_sec_user_id(urls)
    """

    _DOUYIN_URL_PATTERN = re.compile(r"user/([^/?]*)")
    _REDIRECT_URL_PATTERN = re.compile(r"sec_uid=([^&]*)")
    proxies = ClientConfManager.proxies()

    def __init__(self):
        super().__init__(proxies=self.proxies)

    @classmethod
    async def get_sec_user_id(cls, url: str) -> str:
        """
        从单个url中获取sec_user_id (Get sec_user_id from a single url)

        Args:
            url (str): 输入的url (Input url)

        Returns:
            str: 匹配到的sec_user_id (Matched sec_user_id)。

        Raises:
            TypeError: 参数不是字符串类型。
            APINotFoundError: 输入的URL不合法。
            APITimeoutError: 请求超时。
            APIConnectionError: 网络连接失败。
            APIUnauthorizedError: 请求协议错误。
            APIResponseError: 未找到sec_user_id或状态码错误。
        """

        if not isinstance(url, str):
            raise TypeError(_("参数必须是字符串类型"))

        # 提取有效URL
        url = extract_valid_urls(url)

        if url is None:
            raise APINotFoundError(_("输入的URL不合法。类名：{0}").format(cls.__name__))

        # 解析URL并检查主机
        parsed_url = urlparse(url)
        host = parsed_url.hostname

        if host is None:
            raise APINotFoundError(
                "无法解析URL的主机部分。类名：{0}".format(cls.__name__)
            )

        if "v.douyin.com" in host:
            pattern = cls._REDIRECT_URL_PATTERN
        else:
            pattern = cls._DOUYIN_URL_PATTERN

        # 创建一个实例以访问 aclient
        instance = cls()

<<<<<<< HEAD
=======
        pattern = (
            cls._REDIRECT_URL_PATTERN
            if urlparse(url).hostname == "v.douyin.com"
            else cls._DOUYIN_URL_PATTERN
        )

>>>>>>> f6c07d86
        try:
            response = await instance.aclient.get(url, follow_redirects=True)
            if response.status_code in {200, 444}:
                match = pattern.search(str(response.url))
                if match:
                    return match.group(1)
                else:
                    raise APIResponseError(
                        _(
                            "未在响应的地址中找到sec_user_id，检查链接是否为用户主页类名：{0}"
                        ).format(cls.__name__)
                    )
            response.raise_for_status()

        except httpx.TimeoutException as exc:
            raise APITimeoutError(
                _(
                    "{0}。 链接：{1}，代理：{2}，异常类名：{3}，异常详细信息：{4}"
                ).format(_("请求端点超时"), url, cls.proxies, cls.__name__, exc)
            )

        except httpx.NetworkError as exc:
            raise APIConnectionError(
                _(
                    "{0}。 链接：{1}，代理：{2}，异常类名：{3}，异常详细信息：{4}"
                ).format(
                    _("网络连接失败，请检查当前网络环境"),
                    url,
                    cls.proxies,
                    cls.__name__,
                    exc,
                )
            )

        except httpx.ProtocolError as exc:
            raise APIUnauthorizedError(
                _(
                    "{0}。 链接：{1}，代理：{2}，异常类名：{3}，异常详细信息：{4}"
                ).format(_("请求协议错误"), url, cls.proxies, cls.__name__, exc)
            )

        except httpx.ProxyError as exc:
            raise APIConnectionError(
                _(
                    "{0}。 链接：{1}，代理：{2}，异常类名：{3}，异常详细信息：{4}"
                ).format(_("请求代理错误"), url, cls.proxies, cls.__name__, exc)
            )

        except httpx.HTTPStatusError as exc:
            raise APIResponseError(
                _("{0}。链接：{1} 代理：{2}，异常类名：{3}，异常详细信息：{4}").format(
                    _("状态码错误"), url, cls.proxies, cls.__name__, exc
                )
            )

    @classmethod
    async def get_all_sec_user_id(cls, urls: list) -> list:
        """
        获取列表sec_user_id列表 (Get list sec_user_id list)

        Args:
            urls (list): 用户url列表 (User url list)

        Returns:
            list: 用户sec_user_id列表 (User sec_user_id list)

        Raises:
            TypeError: 参数不是列表类型。
            APINotFoundError: 输入的URL List不合法。
        """

        if not isinstance(urls, list):
            raise TypeError(_("参数必须是列表类型"))

        # 提取有效URL
        urls = extract_valid_urls(urls)

        if urls == []:
            raise APINotFoundError(
                _("输入的URL List不合法。类名：{0}").format(cls.__name__)
            )

        sec_user_ids = [cls.get_sec_user_id(url) for url in urls]
        return await asyncio.gather(*sec_user_ids)


class AwemeIdFetcher(BaseCrawler):
    """
    AwemeIdFetcher 用于从给定的 URL 中获取 aweme_id。

    该类继承自 BaseCrawler，并利用其 HTTP 客户端功能来发送请求。

    类属性:
    - _DOUYIN_VIDEO_URL_PATTERN (re.Pattern): 抖音视频 URL 的正则表达式模式。
    - _DOUYIN_NOTE_URL_PATTERN (re.Pattern): 抖音笔记 URL 的正则表达式模式。
    - proxies (dict): 代理配置。

    方法:
    - get_aweme_id: 从单个 URL 中获取 aweme_id。
    - get_all_aweme_id: 从 URL 列表中获取所有 aweme_id。

    异常处理:
    - 在 HTTP 请求过程中，处理可能出现的 TimeoutException、NetworkError、ProtocolError、ProxyError 和 HTTPStatusError 异常，并记录相应的错误信息。

    使用示例:
        # 获取单个作品的 aweme_id
        url = "https://www.douyin.com/video/6969696969696969696"
        aweme_id = await AwemeIdFetcher.get_aweme_id(url)

        # 获取多个作品的 aweme_id
        urls = [
            "https://www.douyin.com/video/6969696969696969696",
            "https://www.douyin.com/note/6969696969696969696",
            "https://v.douyin.com/tttttttt/",
        ]
        aweme_ids = await AwemeIdFetcher.get_all_aweme_id(urls)
    """

    _DOUYIN_VIDEO_URL_PATTERN = re.compile(r"video/([^/?]*)")
    _DOUYIN_NOTE_URL_PATTERN = re.compile(r"note/([^/?]*)")
    proxies = ClientConfManager.proxies()

    def __init__(self):
        super().__init__(proxies=self.proxies)

    @classmethod
    async def get_aweme_id(cls, url: str) -> str:
        """
        从单个url中获取aweme_id (Get aweme_id from a single url)

        Args:
            url (str): 输入的url (Input url)

        Returns:
            str: 匹配到的aweme_id (Matched aweme_id)。

        Raises:
            TypeError: 参数不是字符串类型。
            APINotFoundError: 输入的URL不合法。
            APITimeoutError: 请求超时。
            APIConnectionError: 网络连接失败。
            APIUnauthorizedError: 请求协议错误。
            APIResponseError: 未找到aweme_id或状态码错误。
        """

        if not isinstance(url, str):
            raise TypeError(_("参数必须是字符串类型"))

        # 提取有效URL
        url = extract_valid_urls(url)

        if url is None:
            raise APINotFoundError(_("输入的URL不合法。类名：{0}").format(cls.__name__))

        # 创建一个实例以访问 aclient
        instance = cls()

        try:
            response = await instance.aclient.get(url, follow_redirects=True)
            response.raise_for_status()

            video_pattern = cls._DOUYIN_VIDEO_URL_PATTERN
            note_pattern = cls._DOUYIN_NOTE_URL_PATTERN

            match = video_pattern.search(str(response.url))
            if match:
                aweme_id = match.group(1)
            elif match := note_pattern.search(str(response.url)):
                aweme_id = match.group(1)
            else:
                raise APIResponseError(
                    _(
                        "未在响应的地址中找到aweme_id，当前链接暂时不支持。类名：{0}"
                    ).format(cls.__name__)
                )

            return aweme_id

        except httpx.TimeoutException as exc:
            raise APITimeoutError(
                _(
                    "{0}。 链接：{1}，代理：{2}，异常类名：{3}，异常详细信息：{4}"
                ).format(_("请求端点超时"), url, cls.proxies, cls.__name__, exc)
            )

        except httpx.NetworkError as exc:
            raise APIConnectionError(
                _(
                    "{0}。 链接：{1}，代理：{2}，异常类名：{3}，异常详细信息：{4}"
                ).format(
                    _("网络连接失败，请检查当前网络环境"),
                    url,
                    cls.proxies,
                    cls.__name__,
                    exc,
                )
            )

        except httpx.ProtocolError as exc:
            raise APIUnauthorizedError(
                _(
                    "{0}。 链接：{1}，代理：{2}，异常类名：{3}，异常详细信息：{4}"
                ).format(_("请求协议错误"), url, cls.proxies, cls.__name__, exc)
            )

        except httpx.ProxyError as exc:
            raise APIConnectionError(
                _(
                    "{0}。 链接：{1}，代理：{2}，异常类名：{3}，异常详细信息：{4}"
                ).format(_("请求代理错误"), url, cls.proxies, cls.__name__, exc)
            )

        except httpx.HTTPStatusError as exc:
            raise APIResponseError(
                _("{0}。链接：{1} 代理：{2}，异常类名：{3}，异常详细信息：{4}").format(
                    _("状态码错误"), url, cls.proxies, cls.__name__, exc
                )
            )

    @classmethod
    async def get_all_aweme_id(cls, urls: list) -> list:
        """
        获取视频aweme_id,传入列表url都可以解析出aweme_id (Get video aweme_id, pass in the list url can parse out aweme_id)

        Args:
            urls (list): 列表url (list url)

        Returns:
            list: 视频的唯一标识，返回列表 (The unique identifier of the video, return list)

        Raises:
            TypeError: 参数不是列表类型。
            APINotFoundError: 输入的URL List不合法。
        """

        if not isinstance(urls, list):
            raise TypeError(_("参数必须是列表类型"))

        # 提取有效URL
        urls = extract_valid_urls(urls)

        if urls == []:
            raise APINotFoundError(
                _("输入的URL List不合法。类名：{0}").format(cls.__name__)
            )

        aweme_ids = [cls.get_aweme_id(url) for url in urls]
        return await asyncio.gather(*aweme_ids)


class MixIdFetcher(BaseCrawler):
    """
    MixIdFetcher 用于从给定的 URL 中获取 mix_id。

    该类继承自 BaseCrawler，并利用其 HTTP 客户端功能来发送请求。

    类属性:
    - _DOUYIN_MIX_URL_PATTERN (re.Pattern): 抖音合集 URL 的正则表达式模式。
    - proxies (dict): 代理配置。

    方法:
    - get_mix_id: 从单个 URL 中获取 mix_id。
    - get_all_mix_id: 从 URL 列表中获取所有 mix_id。

    异常处理:
    - 在 HTTP 请求过程中，处理可能出现的 TimeoutException、NetworkError、ProtocolError、ProxyError 和 HTTPStatusError 异常，并记录相应的错误信息。

    使用示例:
        # 获取单个合集的 mix_id
        url = "https://www.douyin.com/collection/7360898383181809676"
        mix_id = await MixIdFetcher.get_mix_id(url)

        # 获取多个合集的 mix_id
        urls = [
            "https://www.douyin.com/collection/6812345678901234567",
            "https://www.douyin.com/collection/6812345678901234568",
        ]
        mix_ids = await MixIdFetcher.get_all_mix_id(urls)
    """

    _DOUYIN_MIX_URL_PATTERN = re.compile(r"collection/([^/?]*)")
    proxies = ClientConfManager.proxies()

    def __init__(self):
        super().__init__(proxies=self.proxies)

    @classmethod
    async def get_mix_id(cls, url: str) -> str:
        """
        从单个url中获取mix_id (Get mix_id from a single url)

        Args:
            url (str): 输入的url (Input url)

        Returns:
            str: 匹配到的mix_id (Matched mix_id)。

        Raises:
            TypeError: 参数不是字符串类型。
            APINotFoundError: 输入的URL不合法。
            APITimeoutError: 请求超时。
            APIConnectionError: 网络连接失败。
            APIUnauthorizedError: 请求协议错误。
            APIResponseError: 未找到mix_id或状态码错误。
        """

        if not isinstance(url, str):
            raise TypeError(_("参数必须是字符串类型"))

        # 提取有效URL
        url = extract_valid_urls(url)

        if url is None:
            raise APINotFoundError(_("输入的URL不合法。类名：{0}").format(cls.__name__))

        instance = cls()

        try:
            response = await instance.aclient.get(url, follow_redirects=True)
            response.raise_for_status()

            mix_pattern = cls._DOUYIN_MIX_URL_PATTERN

            match = mix_pattern.search(str(response.url))
            if match:
                mix_id = match.group(1)
            else:
                raise APIResponseError(
                    _("未在响应的地址中找到mix_id，检查链接是否为合集页")
                )
            return mix_id

        except httpx.TimeoutException as exc:
            raise APITimeoutError(
                _(
                    "{0}。 链接：{1}，代理：{2}，异常类名：{3}，异常详细信息：{4}"
                ).format(_("请求端点超时"), url, cls.proxies, cls.__name__, exc)
            )

        except httpx.NetworkError as exc:
            raise APIConnectionError(
                _(
                    "{0}。 链接：{1}，代理：{2}，异常类名：{3}，异常详细信息：{4}"
                ).format(
                    _("网络连接失败，请检查当前网络环境"),
                    url,
                    cls.proxies,
                    cls.__name__,
                    exc,
                )
            )

        except httpx.ProtocolError as exc:
            raise APIUnauthorizedError(
                _(
                    "{0}。 链接：{1}，代理：{2}，异常类名：{3}，异常详细信息：{4}"
                ).format(_("请求协议错误"), url, cls.proxies, cls.__name__, exc)
            )

        except httpx.ProxyError as exc:
            raise APIConnectionError(
                _(
                    "{0}。 链接：{1}，代理：{2}，异常类名：{3}，异常详细信息：{4}"
                ).format(_("请求代理错误"), url, cls.proxies, cls.__name__, exc)
            )

        except httpx.HTTPStatusError as exc:
            raise APIResponseError(
                _("{0}。链接：{1} 代理：{2}，异常类名：{3}，异常详细信息：{4}").format(
                    _("状态码错误"), url, cls.proxies, cls.__name__, exc
                )
            )

    @classmethod
    async def get_all_mix_id(cls, urls: list) -> list:
        """
        获取合集mix_id,传入列表url都可以解析出mix_id (Get video mix_id, pass in the list url can parse out aweme_id)

        Args:
            urls (list): 列表url (list url)

        Returns:
            list: 视频的唯一标识，返回列表 (The unique identifier of the video, return list)

        Raises:
            TypeError: 参数不是列表类型。
            APINotFoundError: 输入的URL List不合法。
        """
        if not isinstance(urls, list):
            raise TypeError(_("参数必须是列表类型"))

        # 提取有效URL
        urls = extract_valid_urls(urls)

        if urls == []:
            raise APINotFoundError(
                _("输入的URL List不合法。类名：{0}").format(cls.__name__)
            )

        mix_ids = [cls.get_mix_id(url) for url in urls]
        return await asyncio.gather(*mix_ids)


class WebCastIdFetcher(BaseCrawler):
    """
    WebCastIdFetcher 用于从给定的 URL 中获取 webcast_id。

    该类继承自 BaseCrawler，并利用其 HTTP 客户端功能来发送请求。

    类属性:
    - _DOUYIN_LIVE_URL_PATTERN (re.Pattern): 抖音直播 URL 的正则表达式模式。
    - _DOUYIN_LIVE_URL_PATTERN2 (re.Pattern): 抖音直播 URL 的第二种正则表达式模式。
    - _DOUYIN_ROOM_URL_PATTERN (re.Pattern): 抖音直播 URL 的第三种正则表达式模式。
    - proxies (dict): 代理配置。

    方法:
    - get_webcast_id: 从单个 URL 中获取 webcast_id。
    - get_all_webcast_id: 从 URL 列表中获取所有 webcast_id。
    - get_room_id: 从单个 URL 中获取 room_id。
    - get_all_room_id: 从 URL 列表中获取所有 room_id。

    异常处理:
    - 在 HTTP 请求过程中，处理可能出现的 TimeoutException、NetworkError、ProtocolError、ProxyError 和 HTTPStatusError 异常，并记录相应的错误信息。

    使用示例:
        # 获取单个直播的 webcast_id
        url = "https://live.douyin.com/36299127202"
        webcast_id = await WebCastIdFetcher.get_webcast_id(url)

        # 获取多个直播的 webcast_id
        urls = [
            "https://live.douyin.com/36299127202",
            "https://live.douyin.com/36299127202?enter_from_merge=link_share&enter_method=copy_link_share&action_type=click&from=web_code_link",
        ]
        webcast_ids = await WebCastIdFetcher.get_all_webcast_id(urls)

        # 获取单个直播的 room_id (仅APP端分享链接)
        url = "https://v.douyin.com/i8tBR7hX/"
        room_id = await WebCastIdFetcher.get_room_id(url)

        # 获取多个直播的 room_id (仅APP端分享链接)
        urls = [
            'https://webcast.amemv.com/douyin/webcast/reflow/7318296342189919011?u_code=l1j9bkbd&did=MS4wLjABAAAAEs86TBQPNwAo-RGrcxWyCdwKhI66AK3Pqf3ieo6HaxI&iid=MS4wLjABAAAA0ptpM-zzoliLEeyvWOCUt-_dQza4uSjlIvbtIazXnCY&with_sec_did=1&use_link_command=1&ecom_share_track_params=&extra_params={"from_request_id":"20231230162057EC005772A8EAA0199906","im_channel_invite_id":"0"}&user_id=3644207898042206&liveId=7318296342189919011&from=share&style=share&enter_method=click_share&roomId=7318296342189919011&activity_info={}',
            "https://v.douyin.com/i8tBR7hX/",
        ]
        room_ids = await WebCastIdFetcher.get_all_room_id(urls)
    """

    _DOUYIN_LIVE_URL_PATTERN = re.compile(r"live/([^/?]*)")
    _DOUYIN_LIVE_URL_PATTERN2 = re.compile(r"http[s]?://live.douyin.com/(\d+)")
    _DOUYIN_ROOM_URL_PATTERN = re.compile(r"reflow/([^/?]*)")
    proxies = ClientConfManager.proxies()

    def __init__(self):
        super().__init__(proxies=self.proxies)

    @classmethod
    async def get_webcast_id(cls, url: str) -> str:
        """
        从单个url中获取webcast_id (Get webcast_id from a single url)

        Args:
            url (str): 输入的url (Input url)

        Returns:
            str: 匹配到的webcast_id (Matched webcast_id)。

        Raises:
            TypeError: 参数不是字符串类型。
            APINotFoundError: 输入的URL不合法。
            APITimeoutError: 请求超时。
            APIConnectionError: 网络连接失败。
            APIUnauthorizedError: 请求协议错误。
            APIResponseError: 未找到webcast_id或状态码错误。
        """

        if not isinstance(url, str):
            raise TypeError(_("参数必须是字符串类型"))

        # 提取有效URL
        url = extract_valid_urls(url)

        if url is None:
            raise APINotFoundError(_("输入的URL不合法。类名：{0}").format(cls.__name__))

        instance = cls()

        try:
            response = await instance.aclient.get(url, follow_redirects=True)
            response.raise_for_status()
            url = str(response.url)

            live_pattern = cls._DOUYIN_LIVE_URL_PATTERN
            live_pattern2 = cls._DOUYIN_LIVE_URL_PATTERN2
            room_pattern = cls._DOUYIN_ROOM_URL_PATTERN

            if live_pattern.search(url):
                match = live_pattern.search(url)
            elif live_pattern2.search(url):
                match = live_pattern2.search(url)
            # 辅助用户使用新方法，因为大部分第一次使用的用户都不会使用新方法
            elif room_pattern.search(url):
                match = room_pattern.search(url)
                logger.warning(
                    _(
                        "该链接返回的是room_id，请使用`fetch_user_live_videos_by_room_id`接口处理APP端分享链接。"
                    )
                )
            else:
                raise APIResponseError(
                    _("未在响应的地址中找到webcast_id，检查链接是否为直播页")
                )

            return match.group(1)
        except httpx.TimeoutException as exc:
            raise APITimeoutError(
                _(
                    "{0}。 链接：{1}，代理：{2}，异常类名：{3}，异常详细信息：{4}"
                ).format(_("请求端点超时"), url, cls.proxies, cls.__name__, exc)
            )
        except httpx.NetworkError as exc:
            raise APIConnectionError(
                _(
                    "{0}。 链接：{1}，代理：{2}，异常类名：{3}，异常详细信息：{4}"
                ).format(
                    _("网络连接失败，请检查当前网络环境"),
                    url,
                    cls.proxies,
                    cls.__name__,
                    exc,
                )
            )
        except httpx.ProtocolError as exc:
            raise APIUnauthorizedError(
                _(
                    "{0}。 链接：{1}，代理：{2}，异常类名：{3}，异常详细信息：{4}"
                ).format(_("请求协议错误"), url, cls.proxies, cls.__name__, exc)
            )

        except httpx.ProxyError as exc:
            raise APIConnectionError(
                _(
                    "{0}。 链接：{1}，代理：{2}，异常类名：{3}，异常详细信息：{4}"
                ).format(_("请求代理错误"), url, cls.proxies, cls.__name__, exc)
            )

        except httpx.HTTPStatusError as exc:
            raise APIResponseError(
                _("{0}。链接：{1} 代理：{2}，异常类名：{3}，异常详细信息：{4}").format(
                    _("状态码错误"), url, cls.proxies, cls.__name__, exc
                )
            )

    @classmethod
    async def get_all_webcast_id(cls, urls: list) -> list:
        """
        获取直播webcast_id,传入列表url都可以解析出webcast_id (Get live webcast_id, pass in the list url can parse out webcast_id)

        Args:
            urls (list): 列表url (list url)

        Returns:
            list: 直播的唯一标识，返回列表 (The unique identifier of the live, return list)

        Raises:
            TypeError: 参数不是列表类型。
            APINotFoundError: 输入的URL List不合法。
        """

        if not isinstance(urls, list):
            raise TypeError(_("参数必须是列表类型"))

        # 提取有效URL
        urls = extract_valid_urls(urls)

        if urls == []:
            raise APINotFoundError(
                _("输入的URL List不合法。类名：{0}").format(cls.__name__)
            )

        webcast_ids = [cls.get_webcast_id(url) for url in urls]
        return await asyncio.gather(*webcast_ids)

    @classmethod
    async def get_room_id(cls, url: str) -> str:
        """
        从单个url中获取room_id (Get room_id from a single url)

        Args:
            url (str): 输入的url (Input url)

        Returns:
            str: 匹配到的room_id (Matched room_id)。

        Raises:
            TypeError: 参数不是字符串类型。
            APINotFoundError: 输入的URL不合法。
            APITimeoutError: 请求超时。
            APIConnectionError: 网络连接失败。
            APIUnauthorizedError: 请求协议错误。
            APIResponseError: 未找到room_id或状态码错误。
        """

        if not isinstance(url, str):
            raise TypeError(_("参数必须是字符串类型"))

        # 提取有效URL
        url = extract_valid_urls(url)

        if url is None:
            raise APINotFoundError(_("输入的URL不合法。类名：{0}").format(cls.__name__))

        instance = cls()

        try:
            response = await instance.aclient.get(url, follow_redirects=True)
            response.raise_for_status()
            url = str(response.url)

            pattern = cls._DOUYIN_ROOM_URL_PATTERN
            match = pattern.search(url)
            if match:
                return match.group(1)
            else:
                raise APIResponseError(
                    _("未在响应的地址中找到room_id，检查链接是否为直播页")
                )

        except httpx.TimeoutException as exc:
            raise APITimeoutError(
                _(
                    "{0}。 链接：{1}，代理：{2}，异常类名：{3}，异常详细信息：{4}"
                ).format(_("请求端点超时"), url, cls.proxies, cls.__name__, exc)
            )
        except httpx.NetworkError as exc:
            raise APIConnectionError(
                _(
                    "{0}。 链接：{1}，代理：{2}，异常类名：{3}，异常详细信息：{4}"
                ).format(
                    _("网络连接失败，请检查当前网络环境"),
                    url,
                    cls.proxies,
                    cls.__name__,
                    exc,
                )
            )
        except httpx.ProtocolError as exc:
            raise APIUnauthorizedError(
                _(
                    "{0}。 链接：{1}，代理：{2}，异常类名：{3}，异常详细信息：{4}"
                ).format(_("请求协议错误"), url, cls.proxies, cls.__name__, exc)
            )

        except httpx.ProxyError as exc:
            raise APIConnectionError(
                _(
                    "{0}。 链接：{1}，代理：{2}，异常类名：{3}，异常详细信息：{4}"
                ).format(_("请求代理错误"), url, cls.proxies, cls.__name__, exc)
            )

        except httpx.HTTPStatusError as exc:
            raise APIResponseError(
                _("{0}。链接：{1} 代理：{2}，异常类名：{3}，异常详细信息：{4}").format(
                    _("状态码错误"), url, cls.proxies, cls.__name__, exc
                )
            )

    @classmethod
    async def get_all_room_id(cls, urls: list) -> list:
        """
        获取直播room_id,传入列表url都可以解析出room_id (Get live room_id, pass in the list url can parse out room_id)

        Args:
            urls (list): 列表url (list url)

        Returns:
            list: 直播的唯一标识，返回列表 (The unique identifier of the live, return list)

        Raises:
            TypeError: 参数不是列表类型。
            APINotFoundError: 输入的URL List不合法。
        """

        if not isinstance(urls, list):
            raise TypeError(_("参数必须是列表类型"))

        # 提取有效URL
        urls = extract_valid_urls(urls)

        if urls == []:
            raise APINotFoundError(
                _("输入的URL List不合法。类名：{0}").format(cls.__name__)
            )

        room_ids = [cls.get_room_id(url) for url in urls]
        return await asyncio.gather(*room_ids)


def format_file_name(
    naming_template: str,
    aweme_data: dict = {},
    custom_fields: dict = {},
) -> str:
    """
    根据配置文件的全局格式化文件名
    (Format file name according to the global conf file)

    Args:
        naming_template (str): 文件的命名模板, 如 "{create}_{desc}" (Naming template for files, such as "{create}_{desc}")
        aweme_data (dict): 抖音数据的字典 (dict of douyin data)
        custom_fields (dict): 用户自定义字段, 用于替代默认的字段值 (Custom fields for replacing default field values)

    Note:
        windows 文件名长度限制为 255 个字符, 开启了长文件名支持后为 32,767 个字符
        (Windows file name length limit is 255 characters, 32,767 characters after long file name support is enabled)
        Unix 文件名长度限制为 255 个字符
        (Unix file name length limit is 255 characters)
        取去除后的50个字符, 加上后缀, 一般不会超过255个字符
        (Take the removed 50 characters, add the suffix, and generally not exceed 255 characters)
        详细信息请参考: https://en.wikipedia.org/wiki/Filename#Length
        (For more information, please refer to: https://en.wikipedia.org/wiki/Filename#Length)

    Returns:
        str: 格式化的文件名 (Formatted file name)
    """

    # 为不同系统设置不同的文件名长度限制
    os_limit = {
        "win32": 200,
        "cygwin": 60,
        "darwin": 60,
        "linux": 60,
    }

    fields = {
        "create": aweme_data.get("create_time", ""),  # 长度固定19
        "nickname": aweme_data.get("nickname", ""),  # 最长30
        "aweme_id": aweme_data.get("aweme_id", ""),  # 长度固定19
        "desc": split_filename(aweme_data.get("desc", ""), os_limit),
        "uid": aweme_data.get("uid", ""),  # 固定11
    }

    if custom_fields:
        # 更新自定义字段
        fields.update(custom_fields)

    try:
        return naming_template.format(**fields)
    except KeyError as e:
        raise KeyError(_("文件名模板字段 {0} 不存在，请检查").format(e))


def create_user_folder(kwargs: dict, nickname: Union[str, int]) -> Path:
    """
    根据提供的配置文件和昵称，创建对应的保存目录。
    (Create the corresponding save directory according to the provided conf file and nickname.)

    Args:
        kwargs (dict): 配置文件，字典格式。(Conf file, dict format)
        nickname (Union[str, int]): 用户的昵称，允许字符串或整数。  (User nickname, allow strings or integers)

    Note:
        如果未在配置文件中指定路径，则默认为 "Download"。
        (If the path is not specified in the conf file, it defaults to "Download".)
        支持绝对与相对路径。
        (Support absolute and relative paths)

    Raises:
        TypeError: 如果 kwargs 不是字典格式，将引发 TypeError。
        (If kwargs is not in dict format, TypeError will be raised.)
    """

    # 确定函数参数是否正确
    if not isinstance(kwargs, dict):
        raise TypeError("kwargs 参数必须是字典")

    # 创建基础路径
    base_path = Path(kwargs.get("path", "Download"))

    # 添加下载模式和用户名
    user_path = (
        base_path / "douyin" / kwargs.get("mode", "PLEASE_SETUP_MODE") / str(nickname)
    )

    # 获取绝对路径并确保它存在
    resolve_user_path = user_path.resolve()

    # 创建目录
    resolve_user_path.mkdir(parents=True, exist_ok=True)

    return resolve_user_path


def rename_user_folder(old_path: Path, new_nickname: str) -> Path:
    """
    重命名用户目录 (Rename User Folder).

    Args:
        old_path (Path): 旧的用户目录路径 (Path of the old user folder)
        new_nickname (str): 新的用户昵称 (New user nickname)

    Returns:
        Path: 重命名后的用户目录路径 (Path of the renamed user folder)
    """
    # 获取目标目录的父目录 (Get the parent directory of the target folder)
    parent_directory = old_path.parent

    # 构建新目录路径 (Construct the new directory path)
    new_path = old_path.rename(parent_directory / new_nickname).resolve()

    return new_path


def create_or_rename_user_folder(
    kwargs: dict, local_user_data: dict, current_nickname: str
) -> Path:
    """
    创建或重命名用户目录 (Create or rename user directory)

    Args:
        kwargs (dict): 配置参数 (Conf parameters)
        local_user_data (dict): 本地用户数据 (Local user data)
        current_nickname (str): 当前用户昵称 (Current user nickname)

    Returns:
        user_path (Path): 用户目录路径 (User directory path)
    """
    user_path = create_user_folder(kwargs, current_nickname)

    if not local_user_data:
        return user_path

    if local_user_data.get("nickname") != current_nickname:
        # 昵称不一致，触发目录更新操作
        user_path = rename_user_folder(user_path, current_nickname)

    return user_path


def show_qrcode(qrcode_url: str, show_image: bool = False) -> None:
    """
    显示二维码 (Show QR code)

    Args:
        qrcode_url (str): 登录二维码链接 (Login QR code link)
        show_image (bool): 是否显示图像，True 表示显示，False 表示在控制台显示
        (Whether to display the image, True means display, False means display in the console)

    Deprecated:
        show_qrcode() 方法已弃用，将在未来版本中移除。
        (show_qrcode() method is deprecated and will be removed in future versions.)
    """
    warnings.warn(
        _("show_qrcode() 方法已弃用，将在未来版本中移除。"),
        DeprecationWarning,
        stacklevel=2,
    )

    if show_image:
        # 创建并显示QR码图像
        qr_code_img = qrcode.make(qrcode_url)
        qr_code_img.show()
    else:
        # 在控制台以 ASCII 形式打印二维码
        qr = qrcode.QRCode()
        qr.add_data(qrcode_url)
        qr.make(fit=True)
        # 在控制台以 ASCII 形式打印二维码
        qr.print_ascii(invert=True)


def json_2_lrc(data: Union[str, list, dict]) -> str:
    """
    从抖音原声json格式歌词生成lrc格式歌词
    (Generate lrc lyrics format from Douyin original json lyrics format)

    Args:
        data (Union[str, list, dict]): 抖音原声json格式歌词 (Douyin original json lyrics format)

    Returns:
        str: 生成的lrc格式歌词 (Generated lrc format lyrics)
    """
    try:
        lrc_lines = []
        for item in data:
            text = item["text"]
            time_seconds = float(item["timeId"])
            minutes = int(time_seconds // 60)
            seconds = int(time_seconds % 60)
            milliseconds = int((time_seconds % 1) * 1000)
            time_str = f"{minutes:02}:{seconds:02}.{milliseconds:03}"
            lrc_lines.append(f"[{time_str}] {text}")
    except KeyError as e:
        raise KeyError(_("歌词数据字段错误：{0}").format(e))
    except RuntimeError as e:
        raise RuntimeError(_("生成歌词文件失败：{0}，请检查歌词 `data` 内容").format(e))
    except TypeError as e:
        raise TypeError(_("歌词数据类型错误：{0}").format(e))
    return "\n".join(lrc_lines)<|MERGE_RESOLUTION|>--- conflicted
+++ resolved
@@ -14,12 +14,8 @@
 from typing import Union
 from pathlib import Path
 from urllib.parse import urlparse
-<<<<<<< HEAD
 
 from f2.apps.douyin.algorithm.webcast_signature import DouyinWebcastSignature
-=======
-from f2.apps.douyin.algorithm import webcast_signature
->>>>>>> f6c07d86
 from f2.i18n.translator import _
 from f2.log.logger import logger
 from f2.utils.xbogus import XBogus as XB
@@ -747,26 +743,17 @@
 
         if host is None:
             raise APINotFoundError(
-                "无法解析URL的主机部分。类名：{0}".format(cls.__name__)
-            )
-
-        if "v.douyin.com" in host:
-            pattern = cls._REDIRECT_URL_PATTERN
-        else:
-            pattern = cls._DOUYIN_URL_PATTERN
-
+                _("无法解析URL的主机部分。类名：{0}".format(cls.__name__))
+            )
+
+        pattern = (
+            cls._REDIRECT_URL_PATTERN
+            if host == "v.douyin.com" or host.endswith(".v.douyin.com")
+            else cls._DOUYIN_URL_PATTERN
+        )
         # 创建一个实例以访问 aclient
         instance = cls()
 
-<<<<<<< HEAD
-=======
-        pattern = (
-            cls._REDIRECT_URL_PATTERN
-            if urlparse(url).hostname == "v.douyin.com"
-            else cls._DOUYIN_URL_PATTERN
-        )
-
->>>>>>> f6c07d86
         try:
             response = await instance.aclient.get(url, follow_redirects=True)
             if response.status_code in {200, 444}:
