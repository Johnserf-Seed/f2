# Sample workflow for building and deploying a VitePress site to GitHub Pages
#
name: Deploy VitePress site to Pages

on:
  # Runs on pushes targeting the `main` branch. Change this to `master` if you're
  # using the `master` branch as the default branch.
  push:
    branches: [main]

  # Allows you to run this workflow manually from the Actions tab
  workflow_dispatch:

# Sets permissions of the GITHUB_TOKEN to allow deployment to GitHub Pages
permissions:
  contents: read
  pages: write
  id-token: write

# Allow only one concurrent deployment, skipping runs queued between the run in-progress and latest queued.
# However, do NOT cancel in-progress runs as we want to allow these production deployments to complete.
concurrency:
  group: pages
  cancel-in-progress: false

jobs:
  # Build job
  build:
    runs-on: ubuntu-latest
    steps:
      - name: Checkout
        uses: actions/checkout@v4
        with:
          fetch-depth: 0 # 如果未启用 lastUpdated，则不需要

      - uses: pnpm/action-setup@v3
        with:
<<<<<<< HEAD
          version: 9
          run_install: false
=======
          fetch-depth: 0
>>>>>>> dfe7f88c

      - name: Setup Node
        uses: actions/setup-node@v4
        with:
          node-version: 20
          cache: pnpm
<<<<<<< HEAD
=======

      - name: Install pnpm
        run: npm install -g pnpm
>>>>>>> dfe7f88c

      - name: Setup Pages
        uses: actions/configure-pages@v5

      - name: Install dependencies
        run: |
<<<<<<< HEAD
          pnpm install
=======
          pnpm add -D vitepress
>>>>>>> dfe7f88c
        working-directory: ./docs

      - name: Build with VitePress
        run: pnpm run docs:build
        working-directory: ./docs

      - name: Upload artifact
        uses: actions/upload-pages-artifact@v3
        with:
          path: docs/.vitepress/dist

  # Deployment job
  deploy:
    environment:
      name: github-pages
      url: ${{ steps.deployment.outputs.page_url }}
    needs: build
    runs-on: ubuntu-latest
    steps:
      - name: Checkout
        uses: actions/checkout@v3
        with:
          fetch-depth: 0

      - name: Deploy to GitHub Pages
        id: deployment
        uses: actions/deploy-pages@v4
        with:
          token: ${{ secrets.GITHUB_TOKEN }}
          artifact_name: github-pages<|MERGE_RESOLUTION|>--- conflicted
+++ resolved
@@ -35,35 +35,22 @@
 
       - uses: pnpm/action-setup@v3
         with:
-<<<<<<< HEAD
           version: 9
           run_install: false
-=======
-          fetch-depth: 0
->>>>>>> dfe7f88c
 
       - name: Setup Node
         uses: actions/setup-node@v4
         with:
           node-version: 20
           cache: pnpm
-<<<<<<< HEAD
-=======
-
-      - name: Install pnpm
-        run: npm install -g pnpm
->>>>>>> dfe7f88c
 
       - name: Setup Pages
         uses: actions/configure-pages@v5
 
       - name: Install dependencies
         run: |
-<<<<<<< HEAD
           pnpm install
-=======
-          pnpm add -D vitepress
->>>>>>> dfe7f88c
+
         working-directory: ./docs
 
       - name: Build with VitePress
