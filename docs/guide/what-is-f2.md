--- conflicted
+++ resolved
@@ -7,11 +7,7 @@
 开发者可以直接定义自己的配置文件，然后在测试时通过`-c`参数指定配置文件的路径，例如：
 
 ```bash
-<<<<<<< HEAD
-f2 -d DEBUG dy -c app.yaml
-=======
 f2 dy -c conf/app.yaml
->>>>>>> 086a9490
 ```
 也可以在代码中指定配置文件的路径，例如：
 
